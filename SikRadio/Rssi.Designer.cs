--- conflicted
+++ resolved
@@ -84,12 +84,8 @@
             // 
             // Rssi
             // 
-<<<<<<< HEAD
             this.AutoScaleMode = System.Windows.Forms.AutoScaleMode.None;
-=======
-            this.AutoScaleDimensions = new System.Drawing.SizeF(6F, 13F);
-            
->>>>>>> 34eb350a
+
             this.Controls.Add(this.BUT_disconnect);
             this.Controls.Add(this.BUT_connect);
             this.Controls.Add(this.zedGraphControl1);
@@ -106,4 +102,4 @@
         private MyButton BUT_disconnect;
         private System.Windows.Forms.Timer timer1;
     }
-}
+}